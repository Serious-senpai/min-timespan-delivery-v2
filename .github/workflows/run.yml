--- conflicted
+++ resolved
@@ -45,13 +45,8 @@
     strategy:
       fail-fast: false
       matrix:
-<<<<<<< HEAD
         adaptive-iterations: [80, 100, 120]
         fix-adaptive-segments: [5, 6, 7, 8, 9, 10]
-=======
-        adaptive-iterations: [10, 15, 20]
-        adaptive-segments: [5, 6, 7, 8, 9, 10]
->>>>>>> 5f343868
         steps: [0, 1, 2, 3, 4, 5, 6, 7, 8, 9]
 
     steps:
